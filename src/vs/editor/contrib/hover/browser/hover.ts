--- conflicted
+++ resolved
@@ -23,11 +23,8 @@
 import { registerThemingParticipant } from 'vs/platform/theme/common/themeService';
 import { editorHoverHighlight, editorHoverBackground, editorHoverBorder, textLinkForeground, textCodeBlockBackground } from 'vs/platform/theme/common/colorRegistry';
 import { EditorContextKeys } from 'vs/editor/common/editorContextKeys';
-<<<<<<< HEAD
+import { MarkdownRenderer } from 'vs/editor/contrib/markdown/browser/markdownRenderer';
 import { ITelemetryService } from 'vs/platform/telemetry/common/telemetry';
-=======
-import { MarkdownRenderer } from 'vs/editor/contrib/markdown/browser/markdownRenderer';
->>>>>>> 02b9fb1f
 
 @editorContribution
 export class ModesHoverController implements editorCommon.IEditorContribution {
@@ -70,15 +67,10 @@
 					this._hideWidgets();
 				}
 			}));
-<<<<<<< HEAD
-
-			this._contentWidget = new ModesContentHoverWidget(editor, openerService, modeService, telemetryService);
-			this._glyphWidget = new ModesGlyphHoverWidget(editor, openerService, modeService);
-=======
+
 			const renderer = new MarkdownRenderer(editor, modeService, openerService);
-			this._contentWidget = new ModesContentHoverWidget(editor, renderer);
+			this._contentWidget = new ModesContentHoverWidget(editor, renderer, telemetryService);
 			this._glyphWidget = new ModesGlyphHoverWidget(editor, renderer);
->>>>>>> 02b9fb1f
 		}
 	}
 
